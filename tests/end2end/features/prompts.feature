--- conflicted
+++ resolved
@@ -219,25 +219,6 @@
         And I run :click-element id button
         Then the javascript message "geolocation permission denied" should be logged
 
-<<<<<<< HEAD
-    @ci @not_mac @qt!=5.8
-    Scenario: Always accepting geolocation
-        When I set content.geolocation to true
-        And I open data/prompt/geolocation.html in a new tab
-        And I run :click-element id button
-        Then the javascript message "geolocation permission denied" should not be logged
-
-    @ci @not_mac @qt!=5.8
-    Scenario: geolocation with ask -> true
-        When I set content.geolocation to ask
-        And I open data/prompt/geolocation.html in a new tab
-        And I run :click-element id button
-        And I wait for a prompt
-        And I run :prompt-accept yes
-        Then the javascript message "geolocation permission denied" should not be logged
-
-=======
->>>>>>> 9b8c21ca
     Scenario: geolocation with ask -> false
         When I set content.geolocation to ask
         And I open data/prompt/geolocation.html in a new tab

# vim: ft=cucumber fileencoding=utf-8 sts=4 sw=4 et:

Feature: Using hints

    # https://bugreports.qt.io/browse/QTBUG-58381
    Background:
        Given I clean up open tabs

    Scenario: Using :follow-hint outside of hint mode (issue 1105)
        When I run :follow-hint
        Then the error "follow-hint: This command is only allowed in hint mode, not normal." should be shown

    Scenario: Using :follow-hint with an invalid index.
        When I open data/hints/html/simple.html
        And I hint with args "links normal" and follow xyz
        Then the error "No hint xyz!" should be shown

    Scenario: Using :hint with invalid mode.
        When I run :hint --mode=foobar
        Then the error "Invalid mode: Invalid value 'foobar' - valid values: number, letter, word" should be shown

    ### Opening in current or new tab

    Scenario: Following a hint and force to open in current tab.
        When I open data/hints/link_blank.html
        And I hint with args "links current" and follow a
        And I wait until data/hello.txt is loaded
        Then the following tabs should be open:
            - data/hello.txt (active)

    Scenario: Following a hint and allow to open in new tab.
        When I open data/hints/link_blank.html
        And I hint with args "links normal" and follow a
        And I wait until data/hello.txt is loaded
        Then the following tabs should be open:
            - data/hints/link_blank.html
            - data/hello.txt

    Scenario: Following a hint to link with sub-element and force to open in current tab.
        When I open data/hints/link_span.html
        And I hint with args "links current" and follow a
        And I wait until data/hello.txt is loaded
        Then the following tabs should be open:
            - data/hello.txt (active)

    Scenario: Entering and leaving hinting mode (issue 1464)
        When I open data/hints/html/simple.html
        And I hint with args "all"
        And I run :fake-key -g <Esc>
        Then no crash should happen

    Scenario: Using :hint spawn with flags and -- (issue 797)
        When I open data/hints/html/simple.html
        And I hint with args "-- all spawn -v python -c ''" and follow a
        Then the message "Command exited successfully." should be shown

    Scenario: Using :hint spawn with flags (issue 797)
        When I open data/hints/html/simple.html
        And I hint with args "all spawn -v python -c ''" and follow a
        Then the message "Command exited successfully." should be shown

    Scenario: Using :hint spawn with flags and --rapid (issue 797)
        When I open data/hints/html/simple.html
        And I hint with args "--rapid all spawn -v python -c ''" and follow a
        Then the message "Command exited successfully." should be shown

    @posix
    Scenario: Using :hint spawn with flags passed to the command (issue 797)
        When I open data/hints/html/simple.html
        And I hint with args "--rapid all spawn -v echo -e foo" and follow a
        Then the message "Command exited successfully." should be shown

    Scenario: Using :hint run
        When I open data/hints/html/simple.html
        And I hint with args "all run message-info {hint-url}" and follow a
        Then the message "http://localhost:(port)/data/hello.txt" should be shown

    Scenario: Using :hint fill
        When I open data/hints/html/simple.html
        And I hint with args "all fill :message-info {hint-url}" and follow a
        And I press the key "<Enter>"
        Then the message "http://localhost:(port)/data/hello.txt" should be shown

    @posix
    Scenario: Using :hint userscript
        When I open data/hints/html/simple.html
        And I hint with args "all userscript (testdata)/userscripts/echo_hint_text" and follow a
        Then the message "Follow me!" should be shown

    Scenario: Using :hint userscript with a script which doesn't exist
        When I open data/hints/html/simple.html
        And I hint with args "all userscript (testdata)/does_not_exist" and follow a
        Then the error "Userscript '*' not found" should be shown

    Scenario: Yanking to clipboard
        When I run :debug-set-fake-clipboard
        And I open data/hints/html/simple.html
        And I hint with args "links yank" and follow a
        Then the clipboard should contain "http://localhost:(port)/data/hello.txt"

    Scenario: Yanking to primary selection
        When selection is supported
        And I run :debug-set-fake-clipboard
        And I open data/hints/html/simple.html
        And I hint with args "links yank-primary" and follow a
        Then the primary selection should contain "http://localhost:(port)/data/hello.txt"

    Scenario: Yanking to primary selection without it being supported (#1336)
        When selection is not supported
        And I run :debug-set-fake-clipboard
        And I open data/hints/html/simple.html
        And I hint with args "links yank-primary" and follow a
        Then the clipboard should contain "http://localhost:(port)/data/hello.txt"

    Scenario: Yanking email address to clipboard
        When I run :debug-set-fake-clipboard
        And I open data/email_address.html
        And I hint with args "links yank" and follow a
        Then the clipboard should contain "nobody"

    Scenario: Yanking javascript link to clipboard
        When I run :debug-set-fake-clipboard
        And I open data/hints/html/javascript.html
        And I hint with args "links yank" and follow a
        Then the clipboard should contain "javascript:window.location.href='/data/hello.txt'"

    Scenario: Rapid yanking
        When I run :debug-set-fake-clipboard
        And I open data/hints/rapid.html
        And I hint with args "links yank --rapid"
        And I run :follow-hint a
        And I run :follow-hint s
        And I run :leave-mode
        Then the clipboard should contain "http://localhost:(port)/data/hello.txt(linesep)http://localhost:(port)/data/hello2.txt"

    Scenario: Rapid hinting
        When I open data/hints/rapid.html in a new tab
        And I run :tab-only
        And I hint with args "all tab-bg --rapid"
        And I run :follow-hint a
        And I run :follow-hint s
        And I run :leave-mode
        And I wait until data/hello.txt is loaded
        And I wait until data/hello2.txt is loaded
        # We should check what the active tab is, but for some reason that makes
        # the test flaky
        Then the session should look like:
          windows:
          - tabs:
            - history:
              - url: http://localhost:*/data/hints/rapid.html
            - history:
              - url: http://localhost:*/data/hello.txt
            - history:
              - url: http://localhost:*/data/hello2.txt

    Scenario: Using hint --rapid to hit multiple buttons
        When I open data/hints/buttons.html
        And I hint with args "--rapid"
        And I run :follow-hint s
        And I run :follow-hint d
        And I run :follow-hint f
        Then the javascript message "beep!" should be logged
        And the javascript message "bop!" should be logged
        And the javascript message "boop!" should be logged

    Scenario: Using :hint run with a URL containing spaces
        When I open data/hints/html/with_spaces.html
        And I hint with args "all run message-info {hint-url}" and follow a
        Then the message "http://localhost:(port)/data/hello.txt" should be shown

    @qt<5.11
    Scenario: Clicking an invalid link
        When I open data/invalid_link.html
        And I hint with args "all" and follow a
        Then the error "Invalid link clicked - *" should be shown

    @qt<5.11
    Scenario: Clicking an invalid link opening in a new tab
        When I open data/invalid_link.html
        And I hint with args "all tab" and follow a
        Then the error "Invalid link clicked - *" should be shown

    Scenario: Hinting inputs without type
        When I open data/hints/input.html
        And I hint with args "inputs" and follow a
        And I wait for "Entering mode KeyMode.insert (reason: clicking input)" in the log
        And I run :leave-mode
        # The actual check is already done above
        Then no crash should happen

    Scenario: Error with invalid hint group
        When I open data/hints/buttons.html
        And I run :hint INVALID_GROUP
        Then the error "Undefined hinting group 'INVALID_GROUP'" should be shown

    Scenario: Custom hint group
        When I open data/hints/custom_group.html
        And I set hints.selectors to {"custom":[".clickable"]}
        And I hint with args "custom" and follow a
        Then the javascript message "beep!" should be logged

    Scenario: Custom hint group with URL pattern
        When I open data/hints/custom_group.html
        And I run :set -tu *://*/data/hints/custom_group.html hints.selectors '{"custom": [".clickable"]}'
        And I hint with args "custom" and follow a
        Then the javascript message "beep!" should be logged

    Scenario: Fallback to global value with URL pattern set
        When I open data/hints/custom_group.html
        And I set hints.selectors to {"custom":[".clickable"]}
        And I run :set -tu *://*/data/hints/custom_group.html hints.selectors '{"other": [".other"]}'
        And I hint with args "custom" and follow a
        Then the javascript message "beep!" should be logged

    @qtwebkit_skip
    Scenario: Invalid custom selector
        When I open data/hints/custom_group.html
        And I set hints.selectors to {"custom":["@"]}
        And I run :hint custom
        Then the error "SyntaxError: Failed to execute 'querySelectorAll' on 'Document': '@' is not a valid selector." should be shown

    # https://github.com/qutebrowser/qutebrowser/issues/1613
    Scenario: Hinting inputs with padding
        When I open data/hints/input.html
        And I hint with args "inputs" and follow s
        And I wait for "Entering mode KeyMode.insert (reason: clicking input)" in the log
        And I run :leave-mode
        # The actual check is already done above
        Then no crash should happen

    Scenario: Hinting with ACE editor
        When I open data/hints/ace/ace.html
        And I hint with args "inputs" and follow a
        And I wait for "Entering mode KeyMode.insert (reason: clicking input)" in the log
        And I run :leave-mode
        # The actual check is already done above
        Then no crash should happen

    Scenario: Hinting invisible elements
        When I open data/hints/invisible.html
        And I run :hint
        Then the error "No elements found." should be shown

    Scenario: Clicking input with existing text
        When I open data/hints/input.html
        And I run :click-element id qute-input-existing
        And I wait for "Entering mode KeyMode.insert *" in the log
        And I run :fake-key new
        Then the javascript message "contents: existingnew" should be logged

    ### iframes
    Scenario: Using :follow-hint inside an iframe
        When I open data/hints/iframe.html
        And I hint with args "links normal" and follow a
        Then "navigation request: url http://localhost:*/data/hello.txt, type Type.link_clicked, *" should be logged

    Scenario: Using :follow-hint inside an iframe button
        When I open data/hints/iframe_button.html
        And I hint with args "all normal" and follow s
        Then "navigation request: url http://localhost:*/data/hello.txt, *" should be logged

    Scenario: Hinting inputs in an iframe without type
        When I open data/hints/iframe_input.html
        And I hint with args "inputs" and follow a
        And I wait for "Entering mode KeyMode.insert (reason: clicking input)" in the log
        And I run :leave-mode
        # The actual check is already done above
        Then no crash should happen

    @flaky  # FIXME https://github.com/qutebrowser/qutebrowser/issues/1525
    Scenario: Using :follow-hint inside a scrolled iframe
        When I open data/hints/iframe_scroll.html
        And I hint with args "all normal" and follow a
        And I run :scroll bottom
        And I hint with args "links normal" and follow a
        Then "navigation request: url http://localhost:*/data/hello2.txt, type Type.link_clicked, *" should be logged

    Scenario: Opening a link inside a specific iframe
        When I open data/hints/iframe_target.html
        And I hint with args "links normal" and follow a
        Then "navigation request: url http://localhost:*/data/hello.txt, type Type.link_clicked, *" should be logged

    Scenario: Opening a link with specific target frame in a new tab
        When I open data/hints/iframe_target.html
        And I run :tab-only
        And I hint with args "links tab" and follow s
        And I wait until data/hello2.txt is loaded
        Then the following tabs should be open:
            - data/hints/iframe_target.html
            - data/hello2.txt (active)

    Scenario: Clicking on iframe with :hint all current
        When I open data/hints/iframe.html
        And I hint with args "all current" and follow a
        Then no crash should happen

    Scenario: No error when hinting ranged input in frames
        When I open data/hints/issue3711_frame.html
        And I hint with args "all current" and follow a
        Then no crash should happen

    ### hints.auto_follow.timeout

    @not_mac @flaky
    Scenario: Ignoring key presses after auto-following hints
        When I set hints.auto_follow_timeout to 1000
        And I set hints.mode to number
        And I run :bind , message-error "This error message was triggered via a keybinding which should have been inhibited"
        And I open data/hints/html/simple.html
        And I hint with args "all"
        And I press the key "f"
        And I wait until data/hello.txt is loaded
        And I press the key ","
        # Waiting here so we don't affect the next test
        And I wait for "Releasing inhibition state of normal mode." in the log
        Then "Ignoring key ',', because the normal mode is currently inhibited." should be logged

    Scenario: Turning off auto_follow_timeout
        When I set hints.auto_follow_timeout to 0
        And I set hints.mode to number
        And I run :bind , message-info "Keypress worked!"
        And I open data/hints/html/simple.html
        And I hint with args "all"
        And I press the key "f"
        And I wait until data/hello.txt is loaded
        And I press the key ","
        Then the message "Keypress worked!" should be shown

    ### Word hints

    Scenario: Hinting with a too short dictionary
        When I open data/hints/short_dict.html
        And I set hints.mode to word
        # Test letter fallback
        And I hint with args "all" and follow d
        Then the error "Not enough words in the dictionary." should be shown
        And data/numbers/5.txt should be loaded

    Scenario: Dictionary file does not exist
        When I open data/hints/html/simple.html
        And I set hints.dictionary to no_words
        And I set hints.mode to word
        And I run :hint
        And I wait for "hints: *" in the log
        And I press the key "a"
        Then the error "Word hints requires reading the file at *" should be shown
        And data/hello.txt should be loaded

    ### Number hint mode

    # https://github.com/qutebrowser/qutebrowser/issues/308
    Scenario: Renumbering hints when filtering
        When I open data/hints/number.html
        And I set hints.mode to number
        And I hint with args "all"
        And I press the key "s"
        And I wait for "Filtering hints on 's'" in the log
        And I run :follow-hint 1
        Then data/numbers/7.txt should be loaded

    # https://github.com/qutebrowser/qutebrowser/issues/576
    @qtwebengine_flaky
    Scenario: Keeping hint filter in rapid mode
        When I open data/hints/number.html
        And I set hints.mode to number
        And I hint with args "all tab-bg --rapid"
        And I press the key "t"
        And I run :follow-hint 0
        And I run :follow-hint 1
        Then data/numbers/2.txt should be loaded
        And data/numbers/3.txt should be loaded

    # https://github.com/qutebrowser/qutebrowser/issues/1186
    Scenario: Keeping hints filter when using backspace
        When I open data/hints/issue1186.html
        And I set hints.mode to number
        And I hint with args "all"
        And I press the key "x"
        And I press the key "0"
        And I press the key "<Backspace>"
        And I run :follow-hint 11
        Then the error "No hint 11!" should be shown

    # https://github.com/qutebrowser/qutebrowser/issues/674#issuecomment-165096744
    Scenario: Multi-word matching
        When I open data/hints/number.html
        And I set hints.mode to number
        And I set hints.auto_follow to unique-match
        And I set hints.auto_follow_timeout to 0
        And I hint with args "all"
        And I press the keys "ten p"
        Then data/numbers/11.txt should be loaded

    Scenario: Scattering is ignored with number hints
        When I open data/hints/number.html
        And I set hints.mode to number
        And I set hints.scatter to true
        And I hint with args "all" and follow 00
        Then data/numbers/1.txt should be loaded

    # https://github.com/qutebrowser/qutebrowser/issues/1559
    Scenario: Filtering all hints in number mode
        When I open data/hints/number.html
        And I set hints.mode to number
        And I hint with args "all"
        And I press the key "2"
        And I wait for "Leaving mode KeyMode.hint (reason: all filtered)" in the log
        Then no crash should happen

    # https://github.com/qutebrowser/qutebrowser/issues/1657
    Scenario: Using rapid number hinting twice
        When I open data/hints/number.html
        And I set hints.mode to number
        And I hint with args "--rapid"
        And I run :leave-mode
        And I hint with args "--rapid" and follow 00
        Then data/numbers/1.txt should be loaded

    Scenario: Using a specific hints mode
        When I open data/hints/number.html
        And I set hints.mode to letter
        And I hint with args "--mode number all"
        And I press the key "s"
        And I wait for "Filtering hints on 's'" in the log
        And I run :follow-hint 1
        Then data/numbers/7.txt should be loaded

    ### hints.auto_follow option

    Scenario: Using hints.auto_follow = 'always' in letter mode
        When I open data/hints/html/simple.html
        And I set hints.mode to letter
        And I set hints.auto_follow to always
        And I hint with args "all"
        Then data/hello.txt should be loaded

    # unique-match is actually the same as full-match in letter mode
    Scenario: Using hints.auto_follow = 'unique-match' in letter mode
        When I open data/hints/html/simple.html
        And I set hints.mode to letter
        And I set hints.auto_follow to unique-match
        And I hint with args "all"
        And I press the key "a"
        Then data/hello.txt should be loaded

    Scenario: Using hints.auto_follow = 'full-match' in letter mode
        When I open data/hints/html/simple.html
        And I set hints.mode to letter
        And I set hints.auto_follow to full-match
        And I hint with args "all"
        And I press the key "a"
        Then data/hello.txt should be loaded

    Scenario: Using hints.auto_follow = 'never' without Enter in letter mode
        When I open data/hints/html/simple.html
        And I set hints.mode to letter
        And I set hints.auto_follow to never
        And I hint with args "all"
        And I press the key "a"
        Then "Leaving mode KeyMode.hint (reason: followed)" should not be logged

    Scenario: Using hints.auto_follow = 'never' in letter mode
        When I open data/hints/html/simple.html
        And I set hints.mode to letter
        And I set hints.auto_follow to never
        And I hint with args "all"
        And I press the key "a"
        And I press the key "<Enter>"
        Then data/hello.txt should be loaded

    Scenario: Using hints.auto_follow = 'always' in number mode
        When I open data/hints/html/simple.html
        And I set hints.mode to number
        And I set hints.auto_follow to always
        And I hint with args "all"
        Then data/hello.txt should be loaded

    Scenario: Using hints.auto_follow = 'unique-match' in number mode
        When I open data/hints/html/simple.html
        And I set hints.mode to number
        And I set hints.auto_follow to unique-match
        And I hint with args "all"
        And I press the key "f"
        Then data/hello.txt should be loaded

    Scenario: Using hints.auto_follow = 'full-match' in number mode
        When I open data/hints/html/simple.html
        And I set hints.mode to number
        And I set hints.auto_follow to full-match
        And I hint with args "all"
        # this actually presses the keys one by one
        And I press the key "follow me!"
        Then data/hello.txt should be loaded

    Scenario: Using hints.auto_follow = 'never' without Enter in number mode
        When I open data/hints/html/simple.html
        And I set hints.mode to number
        And I set hints.auto_follow to never
        And I hint with args "all"
        # this actually presses the keys one by one
        And I press the key "follow me!"
        Then "Leaving mode KeyMode.hint (reason: followed)" should not be logged

    Scenario: Using hints.auto_follow = 'never' in number mode
        When I open data/hints/html/simple.html
        And I set hints.mode to number
        And I set hints.auto_follow to never
        And I hint with args "all"
        # this actually presses the keys one by one
        And I press the key "follow me!"
        And I press the key "<Enter>"
        Then data/hello.txt should be loaded

    Scenario: Using hints.auto_follow = 'always' in word mode
        When I open data/hints/html/simple.html
        And I set hints.mode to word
        And I set hints.auto_follow to always
        And I hint with args "all"
        Then data/hello.txt should be loaded

    Scenario: Using hints.auto_follow = 'unique-match' in word mode
        When I open data/hints/html/simple.html
        And I set hints.mode to word
        And I set hints.auto_follow to unique-match
        And I hint with args "all"
        # the link gets "hello" as the hint
        And I press the key "h"
        Then data/hello.txt should be loaded

    Scenario: Using hints.auto_follow = 'full-match' in word mode
        When I open data/hints/html/simple.html
        And I set hints.mode to word
        And I set hints.auto_follow to full-match
        And I hint with args "all"
        # this actually presses the keys one by one
        And I press the key "hello"
        Then data/hello.txt should be loaded

    Scenario: Using hints.auto_follow = 'never' without Enter in word mode
        When I open data/hints/html/simple.html
        And I set hints.mode to word
        And I set hints.auto_follow to never
        And I hint with args "all"
        # this actually presses the keys one by one
        And I press the key "hello"
        Then "Leaving mode KeyMode.hint (reason: followed)" should not be logged

    Scenario: Using hints.auto_follow = 'never' in word mode
        When I open data/hints/html/simple.html
        And I set hints.mode to word
        And I set hints.auto_follow to never
        And I hint with args "all"
        # this actually presses the keys one by one
        And I press the key "hello"
        And I press the key "<Enter>"
        Then data/hello.txt should be loaded

    Scenario: Using --first with normal links
        When I open data/hints/html/simple.html
        And I hint with args "all --first"
        Then data/hello.txt should be loaded

    Scenario: Using --first with inputs
        When I open data/hints/input.html
        And I hint with args "inputs --first"
        And I wait for "Entering mode KeyMode.insert (reason: clicking input)" in the log
        # ensure we clicked the first element
        And I run :jseval console.log(document.activeElement.id == "qute-input");
        And I run :leave-mode
        Then the javascript message "true" should be logged

<<<<<<< HEAD
    Scenario: Hinting contenteditable inputs
        When I open data/hints/input.html
        And I hint with args "inputs" and follow f
        And I wait for "Entering mode KeyMode.insert (reason: clicking input)" in the log
        And I run :leave-mode
        # The actual check is already done above
        Then no crash should happen
=======
    # Delete hint target
    Scenario: Deleting a simple target
        When I open data/hints/html/simple.html
        And I hint with args "all delete" and follow a
        And I run :hint
        Then the error "No elements found." should be shown
>>>>>>> 0b3ba033
<|MERGE_RESOLUTION|>--- conflicted
+++ resolved
@@ -570,7 +570,6 @@
         And I run :leave-mode
         Then the javascript message "true" should be logged
 
-<<<<<<< HEAD
     Scenario: Hinting contenteditable inputs
         When I open data/hints/input.html
         And I hint with args "inputs" and follow f
@@ -578,11 +577,10 @@
         And I run :leave-mode
         # The actual check is already done above
         Then no crash should happen
-=======
+
     # Delete hint target
     Scenario: Deleting a simple target
         When I open data/hints/html/simple.html
         And I hint with args "all delete" and follow a
         And I run :hint
-        Then the error "No elements found." should be shown
->>>>>>> 0b3ba033
+        Then the error "No elements found." should be shown
--- conflicted
+++ resolved
@@ -236,111 +236,6 @@
     return out
 
 
-<<<<<<< HEAD
-def _resource_path(filename: str) -> pathlib.Path:
-    """Get a pathlib.Path object for a resource."""
-    assert not posixpath.isabs(filename), filename
-    assert os.path.pardir not in filename.split(posixpath.sep), filename
-
-    if hasattr(sys, 'frozen'):
-        # For PyInstaller, where we can't store resource files in a qutebrowser/ folder
-        # because the executable is already named "qutebrowser" (at least on macOS).
-        return pathlib.Path(sys.executable).parent / filename
-
-    return importlib_resources.files(qutebrowser) / filename
-
-
-@contextlib.contextmanager
-def _resource_keyerror_workaround() -> Iterator[None]:
-    """Re-raise KeyErrors as FileNotFoundErrors.
-
-    WORKAROUND for zipfile.Path resources raising KeyError when a file was notfound:
-    https://bugs.python.org/issue43063
-
-    Only needed for Python 3.8 and 3.9.
-    """
-    try:
-        yield
-    except KeyError as e:
-        raise FileNotFoundError(str(e))
-
-
-def _glob_resources(
-    resource_path: pathlib.Path,
-    subdir: str,
-    ext: str,
-) -> Iterable[str]:
-    """Find resources with the given extension.
-
-    Yields a resource name like "html/log.html" (as string).
-    """
-    assert '*' not in ext, ext
-    assert ext.startswith('.'), ext
-    path = resource_path / subdir
-
-    if isinstance(resource_path, pathlib.Path):
-        for full_path in path.glob(f'*{ext}'):  # . is contained in ext
-            yield full_path.relative_to(resource_path).as_posix()
-    else:  # zipfile.Path or importlib_resources compat object
-        # Unfortunately, we can't tell mypy about resource_path being of type
-        # Union[pathlib.Path, zipfile.Path] because we set "python_version = 3.6" in
-        # .mypy.ini, but the zipfiel stubs (correctly) only declare zipfile.Path with
-        # Python 3.8...
-        assert path.is_dir(), path  # type: ignore[unreachable]
-        for subpath in path.iterdir():
-            if subpath.name.endswith(ext):
-                yield posixpath.join(subdir, subpath.name)
-
-
-def preload_resources() -> None:
-    """Load resource files into the cache."""
-    resource_path = _resource_path('')
-    for subdir, ext in [
-            ('html', '.html'),
-            ('javascript', '.js'),
-            ('javascript/quirks', '.js'),
-    ]:
-        for name in _glob_resources(resource_path, subdir, ext):
-            _resource_cache[name] = read_file(name)
-
-
-def read_file(filename: str) -> str:
-    """Get the contents of a file contained with qutebrowser.
-
-    Args:
-        filename: The filename to open as string.
-
-    Return:
-        The file contents as string.
-    """
-    if filename in _resource_cache:
-        return _resource_cache[filename]
-
-    path = _resource_path(filename)
-    with _resource_keyerror_workaround():
-        return path.read_text(encoding='utf-8')
-
-
-def read_file_binary(filename: str) -> bytes:
-    """Get the contents of a binary file contained with qutebrowser.
-
-    Args:
-        filename: The filename to open as string.
-
-    Return:
-        The file contents as a bytes object.
-    """
-    path = _resource_path(filename)
-    with _resource_keyerror_workaround():
-        return path.read_bytes()
-=======
-def parse_version(version: str) -> VersionNumber:
-    """Parse a version string."""
-    ver, _suffix = QVersionNumber.fromString(version)
-    return VersionNumber(ver.normalized())
->>>>>>> fca59c1a
-
-
 def format_seconds(total_seconds: int) -> str:
     """Format a count of seconds to get a [H:]M:SS string."""
     prefix = '-' if total_seconds < 0 else ''

--- conflicted
+++ resolved
@@ -30,11 +30,8 @@
 from qutebrowser.config import config, configfiles
 from qutebrowser.utils import utils, log
 from qutebrowser.misc import cmdhistory
-<<<<<<< HEAD
 from qutebrowser.browser import inspector
-=======
 from qutebrowser.keyinput import keyutils
->>>>>>> 0710c6ba
 
 
 class MinimalLineEditMixin:
@@ -350,7 +347,6 @@
         self.deleteLater()
 
 
-<<<<<<< HEAD
 class InspectorSplitter(QSplitter):
 
     """Allows putting an inspector inside the tab.
@@ -472,7 +468,8 @@
         super().resizeEvent(e)
         if self.count() == 2:
             self._adjust_size()
-=======
+
+
 class KeyTesterWidget(QWidget):
 
     """Widget displaying key presses."""
@@ -493,5 +490,4 @@
             'modifiers: 0x{:x}'.format(int(e.modifiers())),
             'text: {!r}'.format(e.text()),
         ]
-        self._label.setText('\n'.join(lines))
->>>>>>> 0710c6ba
+        self._label.setText('\n'.join(lines))